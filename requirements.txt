--- conflicted
+++ resolved
@@ -18,11 +18,7 @@
 ratelimit>=2.2.1
 
 # Django authentication and forms
-<<<<<<< HEAD
-django-allauth>=0.57.0
-=======
 # django-allauth>=0.57.0 # Removed
->>>>>>> b5eb7a0a
 clerk-sdk-python
 pyotp
 
