"""
URL configuration for piata_ro project.

The `urlpatterns` list routes URLs to views. For more information please see:
    https://docs.djangoproject.com/en/4.2/topics/http/urls/
Examples:
Function views
    1. Add an import:  from my_app import views
    2. Add a URL to urlpatterns:  path('', views.home, name='home')
Class-based views
    1. Add an import:  from other_app.views import Home
    2. Add a URL to urlpatterns:  path('', Home.as_view(), name='home')
Including another URLconf
    1. Import the include() function: from django.urls import include, path
    2. Add a URL to urlpatterns:  path('blog/', include('blog.urls'))
"""
from django.conf import settings
from django.conf.urls.static import static
from django.contrib import admin
from django.urls import path, include
from django.contrib.auth import views as auth_views
from django.conf import settings
from django.conf.urls.static import static
from django.http import HttpResponse
from django.views.generic import RedirectView

from piata_ro.views import (
    process_mcp_query, test_endpoint, home, interact_with_mcp_agents, 
    natural_language_query, openai_models_endpoint, openai_chat_completions
)
from marketplace.views import register_view
from marketplace.admin import admin_site

urlpatterns = [
    path('', include(('marketplace.urls', 'marketplace'), namespace='marketplace')),  # Include marketplace URLs for frontend
    path('ai/', include(('ai_assistant.urls', 'ai_assistant'), namespace='ai_assistant')),  # Add AI assistant URLs
    path('ai-assistant/', include(('ai_assistant.urls', 'ai_assistant'), namespace='ai_assistant_alt')),  # Alternative path
    path('admin/', admin_site.urls),
    
    # Favicon
    path('favicon.ico', RedirectView.as_view(url='/static/favicon.ico', permanent=True)),
    
<<<<<<< HEAD
    # Allauth URLs (includes social auth)
    # path('accounts/', include('allauth.urls')), # Temporarily commented out for migrations
=======
    # Allauth URLs (includes social auth) # REMOVED
    # path('accounts/', include('allauth.urls')),
>>>>>>> b5eb7a0a
    
    # Custom register view # REMOVED
    # path('register/', register_view, name='register'),
    
    # OpenAI API compatibility endpoints
    path('v1/models', openai_models_endpoint, name='openai_models'),
    path('v1/chat/completions', openai_chat_completions, name='openai_chat'),
    
    path('api/', include('api.urls')),
    path('api/query/', natural_language_query, name='natural_language_query'),
    path('mcp/process/', process_mcp_query, name='mcp_processor'),
    path('mcp/agents/', interact_with_mcp_agents, name='mcp_agents'),
    path('test_endpoint/', test_endpoint, name='test_endpoint'),
    path('legacy/', home, name='legacy_home'),  # Keep old home as legacy
]

# Add media and static serving in development
if settings.DEBUG:
    urlpatterns += static(settings.MEDIA_URL, document_root=settings.MEDIA_ROOT)
    urlpatterns += static(settings.STATIC_URL, document_root=settings.STATIC_ROOT)<|MERGE_RESOLUTION|>--- conflicted
+++ resolved
@@ -40,13 +40,8 @@
     # Favicon
     path('favicon.ico', RedirectView.as_view(url='/static/favicon.ico', permanent=True)),
     
-<<<<<<< HEAD
-    # Allauth URLs (includes social auth)
-    # path('accounts/', include('allauth.urls')), # Temporarily commented out for migrations
-=======
     # Allauth URLs (includes social auth) # REMOVED
     # path('accounts/', include('allauth.urls')),
->>>>>>> b5eb7a0a
     
     # Custom register view # REMOVED
     # path('register/', register_view, name='register'),
